{
  "name": "passport-yahoo-token",
  "version": "0.0.0-semantic-release",
  "description": "Passport strategy for authenticating with Yahoo via OAuth2 access tokens",
  "main": "lib/index.js",
  "scripts": {
    "compile": "babel src --out-dir lib",
    "coveralls": "cat coverage/lcov.info | coveralls",
    "prepublish": "npm run compile",
    "semantic-release": "semantic-release pre && npm publish && semantic-release post",
    "test": "babel-node ./node_modules/.bin/isparta cover _mocha"
  },
  "repository": {
    "type": "git",
    "url": "https://github.com/ghaiklor/passport-yahoo-token.git"
  },
  "keywords": [
    "passport",
    "yahoo",
    "auth",
    "token"
  ],
  "author": {
    "name": "ghaiklor",
    "email": "ghaiklor@gmail.com",
    "url": "https://www.facebook.com/ghaiklor"
  },
  "contributors": [
    {
      "name": "Andrew Orel",
      "email": "ashaman1991@gmail.com",
      "url": "https://www.facebook.com/ashaman1991"
    }
  ],
  "license": "MIT",
  "bugs": {
    "url": "https://github.com/ghaiklor/passport-yahoo-token/issues"
  },
  "homepage": "https://github.com/ghaiklor/passport-yahoo-token",
  "dependencies": {
    "passport-oauth": "1.0.0"
  },
  "devDependencies": {
    "babel-cli": "6.24.1",
    "babel-plugin-add-module-exports": "0.2.1",
    "babel-preset-es2015": "6.24.0",
    "chai": "3.5.0",
    "chai-passport-strategy": "1.0.1",
    "coveralls": "2.11.16",
    "cz-conventional-changelog": "2.1.0",
    "isparta": "4.0.0",
<<<<<<< HEAD
    "mocha": "5.2.0",
    "semantic-release": "15.1.5",
=======
    "mocha": "5.1.0",
    "semantic-release": "15.1.8",
>>>>>>> b297b957
    "sinon": "4.4.7"
  },
  "config": {
    "commitizen": {
      "path": "./node_modules/cz-conventional-changelog"
    }
  },
  "publishConfig": {
    "tag": "latest"
  },
  "release": {
    "branch": "master"
  }
}<|MERGE_RESOLUTION|>--- conflicted
+++ resolved
@@ -49,13 +49,8 @@
     "coveralls": "2.11.16",
     "cz-conventional-changelog": "2.1.0",
     "isparta": "4.0.0",
-<<<<<<< HEAD
     "mocha": "5.2.0",
-    "semantic-release": "15.1.5",
-=======
-    "mocha": "5.1.0",
     "semantic-release": "15.1.8",
->>>>>>> b297b957
     "sinon": "4.4.7"
   },
   "config": {
