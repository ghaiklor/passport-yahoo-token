--- conflicted
+++ resolved
@@ -49,15 +49,9 @@
     "coveralls": "3.0.1",
     "cz-conventional-changelog": "2.1.0",
     "isparta": "4.0.0",
-<<<<<<< HEAD
-    "mocha": "5.1.0",
-    "semantic-release": "15.1.5",
-    "sinon": "5.0.1"
-=======
     "mocha": "5.2.0",
     "semantic-release": "15.1.8",
-    "sinon": "4.4.7"
->>>>>>> 7782633f
+    "sinon": "5.0.1"
   },
   "config": {
     "commitizen": {
