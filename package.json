{
  "name": "passport-yahoo-token",
  "version": "0.0.0-semantic-release",
  "description": "Passport strategy for authenticating with Yahoo via OAuth2 access tokens",
  "main": "lib/index.js",
  "scripts": {
    "compile": "babel src --out-dir lib",
    "coveralls": "cat coverage/lcov.info | coveralls",
    "prepublish": "npm run compile",
    "semantic-release": "semantic-release pre && npm publish && semantic-release post",
    "test": "babel-node ./node_modules/.bin/isparta cover _mocha"
  },
  "repository": {
    "type": "git",
    "url": "https://github.com/ghaiklor/passport-yahoo-token.git"
  },
  "keywords": [
    "passport",
    "yahoo",
    "auth",
    "token"
  ],
  "author": {
    "name": "ghaiklor",
    "email": "ghaiklor@gmail.com",
    "url": "https://www.facebook.com/ghaiklor"
  },
  "contributors": [
    {
      "name": "Andrew Orel",
      "email": "ashaman1991@gmail.com",
      "url": "https://www.facebook.com/ashaman1991"
    }
  ],
  "license": "MIT",
  "bugs": {
    "url": "https://github.com/ghaiklor/passport-yahoo-token/issues"
  },
  "homepage": "https://github.com/ghaiklor/passport-yahoo-token",
  "dependencies": {
    "passport-oauth": "1.0.0"
  },
  "devDependencies": {
    "babel-cli": "6.24.1",
    "babel-plugin-add-module-exports": "0.2.1",
    "babel-preset-es2015": "6.24.0",
    "chai": "3.5.0",
    "chai-passport-strategy": "1.0.1",
    "coveralls": "2.11.16",
    "cz-conventional-changelog": "2.1.0",
    "isparta": "4.0.0",
    "mocha": "5.0.1",
<<<<<<< HEAD
    "semantic-release": "15.1.3",
    "sinon": "4.4.0"
=======
    "semantic-release": "15.0.0",
    "sinon": "4.4.7"
>>>>>>> c9090a6e
  },
  "config": {
    "commitizen": {
      "path": "./node_modules/cz-conventional-changelog"
    }
  },
  "publishConfig": {
    "tag": "latest"
  },
  "release": {
    "branch": "master"
  }
}<|MERGE_RESOLUTION|>--- conflicted
+++ resolved
@@ -50,13 +50,8 @@
     "cz-conventional-changelog": "2.1.0",
     "isparta": "4.0.0",
     "mocha": "5.0.1",
-<<<<<<< HEAD
     "semantic-release": "15.1.3",
-    "sinon": "4.4.0"
-=======
-    "semantic-release": "15.0.0",
     "sinon": "4.4.7"
->>>>>>> c9090a6e
   },
   "config": {
     "commitizen": {
