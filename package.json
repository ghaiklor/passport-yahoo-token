{
  "name": "passport-yahoo-token",
  "version": "0.0.0-semantic-release",
  "description": "Passport strategy for authenticating with Yahoo via OAuth2 access tokens",
  "main": "lib/index.js",
  "scripts": {
    "compile": "babel src --out-dir lib",
    "coveralls": "cat coverage/lcov.info | coveralls",
    "prepublish": "npm run compile",
    "semantic-release": "semantic-release pre && npm publish && semantic-release post",
    "test": "babel-node ./node_modules/.bin/isparta cover _mocha"
  },
  "repository": {
    "type": "git",
    "url": "https://github.com/ghaiklor/passport-yahoo-token.git"
  },
  "keywords": [
    "passport",
    "yahoo",
    "auth",
    "token"
  ],
  "author": {
    "name": "ghaiklor",
    "email": "ghaiklor@gmail.com",
    "url": "https://www.facebook.com/ghaiklor"
  },
  "contributors": [
    {
      "name": "Andrew Orel",
      "email": "ashaman1991@gmail.com",
      "url": "https://www.facebook.com/ashaman1991"
    }
  ],
  "license": "MIT",
  "bugs": {
    "url": "https://github.com/ghaiklor/passport-yahoo-token/issues"
  },
  "homepage": "https://github.com/ghaiklor/passport-yahoo-token",
  "dependencies": {
    "passport-oauth": "1.0.0"
  },
  "devDependencies": {
    "babel-cli": "6.24.1",
    "babel-plugin-add-module-exports": "0.2.1",
    "babel-preset-es2015": "6.24.0",
    "chai": "3.5.0",
    "chai-passport-strategy": "1.0.1",
    "coveralls": "2.11.16",
    "cz-conventional-changelog": "2.1.0",
    "isparta": "4.0.0",
<<<<<<< HEAD
    "mocha": "5.1.0",
    "semantic-release": "15.1.3",
=======
    "mocha": "5.0.5",
    "semantic-release": "15.1.5",
>>>>>>> 02bd0c31
    "sinon": "4.4.7"
  },
  "config": {
    "commitizen": {
      "path": "./node_modules/cz-conventional-changelog"
    }
  },
  "publishConfig": {
    "tag": "latest"
  },
  "release": {
    "branch": "master"
  }
}<|MERGE_RESOLUTION|>--- conflicted
+++ resolved
@@ -49,13 +49,8 @@
     "coveralls": "2.11.16",
     "cz-conventional-changelog": "2.1.0",
     "isparta": "4.0.0",
-<<<<<<< HEAD
     "mocha": "5.1.0",
-    "semantic-release": "15.1.3",
-=======
-    "mocha": "5.0.5",
     "semantic-release": "15.1.5",
->>>>>>> 02bd0c31
     "sinon": "4.4.7"
   },
   "config": {
